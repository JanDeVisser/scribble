/*
 * Copyright (c) 2023, Jan de Visser <jan@finiandarcy.com>
 *
 * SPDX-License-Identifier: MIT
 */


#include <pthread.h>
#include <unistd.h>

#include <arch/arm64/arm64.h>
#include <binder.h>
#include <config.h>
#include <engine.h>
#include <execute.h>
#include <fs.h>
#include <graph.h>
#include <http.h>
#include <intermediate.h>
<<<<<<< HEAD
#include <model/error.h>
=======
>>>>>>> d92600dc
#include <parser.h>
#include <type.h>
#include <model/error.h>

noreturn void shutdown_backend(BackendConnection *conn, int code)
{
    socket_close(conn->fd);
    fs_unlink(conn->socket);
    exit(1);
}

noreturn void exit_backend(BackendConnection *conn, StringView error)
{
    HttpRequest request = { 0 };
    HTTP_POST_MUST(conn->fd, "/goodbye", json_string(sv_printf("Error: %.*s", SV_ARG(error))));
    shutdown_backend(conn, 1);
}

bool bootstrap_backend(BackendConnection *conn)
{
    if (http_get_message(conn->fd, sv_from("/hello"), (StringList) { 0 }) != HTTP_STATUS_HELLO) {
        fatal("/hello failed");
    }
    conn->config = HTTP_GET_REQUEST_MUST(conn->fd, "/bootstrap/config", (StringList) { 0 });
    printf("[C] Got config\n");
    return true;
}

void compile_program(BackendConnection *conn)
{
    type_registry_init();
    JSONValue stages = MUST_OPTIONAL(JSONValue, json_get(&conn->config, "stages"));
    assert(stages.type == JSON_TYPE_ARRAY);
    SyntaxNode *program = NULL;
    BoundNode  *ast = NULL;
    IRProgram   ir = { 0 };
    for (size_t ix = 0; ix < json_len(&stages); ++ix) {
        JSONValue  stage = MUST_OPTIONAL(JSONValue, json_at(&stages, ix));
        StringView name = json_get_string(&stage, "name", sv_null());
        if (sv_eq_cstr(name, "parse")) {
            ParserContext parse_result = parse(conn, stage);
            if (parse_result.errors.size > 0) {
                HTTP_POST_MUST(conn->fd, "/parser/errors", scribble_errors_to_json(&parse_result.errors));
                exit_backend(conn, sv_from("Parse errors found"));
            }
            if (json_get_bool(&stage, "graph", false)) {
                graph_program(parse_result.program);
            }
            program = parse_result.program;
            continue;
        }
        if (sv_eq_cstr(name, "bind")) {
            assert(program != NULL);
            bool debug = json_get_bool(&stage, "debug", false);
            ast = bind_program(conn, stage, program);
            if (ast == NULL) {
                break;
            }
            continue;
        }
        if (sv_eq_cstr(name, "ir")) {
            assert(ast != NULL);
            bool debug = json_get_bool(&stage, "debug", false);
            if (debug) {
                HTTP_GET_MUST(conn->fd, "/ir/start", sl_create());
            }
            ir = generate(conn, ast);
            if (debug) {
                HTTP_GET_MUST(conn->fd, "/ir/done", sl_create());
            }
            continue;
        }
        if (sv_eq_cstr(name, "generate")) {
            assert(ir.obj_type == OT_PROGRAM);
            bool debug = json_get_bool(&stage, "debug", false);
            if (debug) {
                HTTP_GET_MUST(conn->fd, "/generate/start", sl_create());
            }
            output_arm64(conn, &ir);
            if (debug) {
                HTTP_GET_MUST(conn->fd, "/generate/done", sl_create());
            }
            continue;
        }
        if (sv_eq_cstr(name, "emulate")) {
            assert(ir.obj_type == OT_PROGRAM);
            bool debug = json_get_bool(&stage, "debug", false);
            if (debug) {
                HTTP_GET_MUST(conn->fd, "/emulate/start", sl_create());
            }
            execute(conn, ir);
            if (debug) {
                HTTP_GET_MUST(conn->fd, "/emulate/done", sl_create());
            }
        }
    }
}

extern int backend_main(StringView path)
{
    socket_t          conn_fd = MUST(Socket, unix_socket_connect(path));
    BackendConnection conn = { 0 };

    conn.fd = conn_fd;
    conn.context = NULL;
    conn.socket = path;

    if (http_get_message(conn.fd, sv_from("/hello"), (StringList) { 0 }) != HTTP_STATUS_HELLO) {
        fatal("/hello failed");
    }
    conn.config = HTTP_GET_REQUEST_MUST(conn.fd, "/bootstrap/config", (StringList) { 0 });
    printf("[C] Got config\n");

    compile_program(&conn);

    return 0;
}

void *backend_main_wrapper(void *path)
{
    backend_main((StringView) { (char const *) path, strlen(path) });
    return NULL;
}

ErrorOrSocket start_backend_thread()
{
    StringView     path = sv_printf("/tmp/scribble-engine-%d", getpid());
    socket_t const listen_fd = MUST(Socket, unix_socket_listen(path));
    pthread_t      thread;
    int            ret;

    if ((ret = pthread_create(&thread, NULL, backend_main_wrapper, (void *) path.ptr)) != 0) {
        fatal("Could not start backend thread: %s", strerror(ret));
    }
    trace(CAT_IPC, "Started client thread");
    return socket_accept(listen_fd);
}<|MERGE_RESOLUTION|>--- conflicted
+++ resolved
@@ -17,13 +17,9 @@
 #include <graph.h>
 #include <http.h>
 #include <intermediate.h>
-<<<<<<< HEAD
 #include <model/error.h>
-=======
->>>>>>> d92600dc
 #include <parser.h>
 #include <type.h>
-#include <model/error.h>
 
 noreturn void shutdown_backend(BackendConnection *conn, int code)
 {
